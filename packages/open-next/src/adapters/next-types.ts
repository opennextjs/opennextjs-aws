// NOTE: add more next config typings as they become relevant

import { InternalEvent } from "./event-mapper.js";
import { IncomingMessage } from "./request.js";
import { ServerResponse } from "./response.js";

type RemotePattern = {
  protocol?: "http" | "https";
  hostname: string;
  port?: string;
  pathname?: string;
};
declare type ImageFormat = "image/avif" | "image/webp";

type ImageConfigComplete = {
  deviceSizes: number[];
  imageSizes: number[];
  path: string;
  loaderFile: string;
  domains: string[];
  disableStaticImages: boolean;
  minimumCacheTTL: number;
  formats: ImageFormat[];
  dangerouslyAllowSVG: boolean;
  contentSecurityPolicy: string;
  contentDispositionType: "inline" | "attachment";
  remotePatterns: RemotePattern[];
  unoptimized: boolean;
};
type ImageConfig = Partial<ImageConfigComplete>;

export type RouteHas =
  | {
      type: "header" | "query" | "cookie";
      key: string;
      value?: string;
    }
  | {
      type: "host";
      key?: undefined;
      value: string;
    };
export type Rewrite = {
  source: string;
  destination: string;
  basePath?: false;
  locale?: false;
  has?: RouteHas[];
  missing?: RouteHas[];
};
export type Header = {
  source: string;
  basePath?: false;
  locale?: false;
  headers: Array<{
    key: string;
    value: string;
  }>;
  has?: RouteHas[];
  missing?: RouteHas[];
};
export interface NextConfig {
  basePath?: string;
  trailingSlash?: string;
  i18n?: {
    locales: string[];
  };
  experimental: {
    serverActions?: boolean;
    appDir?: boolean;
  };
  images: ImageConfig;
}

export interface RouteDefinition {
  page: string;
  regex: string;
}

export interface DataRouteDefinition {
  page: string;
  dataRouteRegex: string;
  routeKeys?: string;
}

export interface RewriteMatcher {
  type: "header" | "cookie" | "query" | "host";
  key: string;
  value?: string;
}
export interface RewriteDefinition {
  source: string;
  destination: string;
  has?: RewriteMatcher[];
  missing?: RewriteMatcher[];
  regex: string;
}

export interface RedirectDefinition extends RewriteDefinition {
  internal?: boolean;
  statusCode?: number;
}

export interface RoutesManifest {
  dynamicRoutes: RouteDefinition[];
  staticRoutes: RouteDefinition[];
<<<<<<< HEAD
  headers?: Header[];
}

export interface MiddlewareManifest {
  sortedMiddleware: string[];
  middleware: {
    [key: string]: {
      files: string[];
      paths?: string[];
      name: string;
      page: string;
      matchers: {
        regexp: string;
        originalSource: string;
      }[];
      wasm: string[];
      assets: string[];
    };
  };
  functions: { [key: string]: any };
  version: number;
}

export type Options = {
  internalEvent: InternalEvent;
  buildId: string;
};
export interface PluginHandler {
  (
    req: IncomingMessage,
    res: ServerResponse,
    options: Options,
  ): Promise<ServerResponse | undefined>;
=======
  dataRoutes: DataRouteDefinition[];
  rewrites: {
    beforeFiles: RewriteDefinition[];
    afterFiles: RewriteDefinition[];
    fallback: RewriteDefinition[];
  };
  redirects: RedirectDefinition[];
>>>>>>> 1fc4ec5b
}<|MERGE_RESOLUTION|>--- conflicted
+++ resolved
@@ -104,7 +104,13 @@
 export interface RoutesManifest {
   dynamicRoutes: RouteDefinition[];
   staticRoutes: RouteDefinition[];
-<<<<<<< HEAD
+  dataRoutes: DataRouteDefinition[];
+  rewrites: {
+    beforeFiles: RewriteDefinition[];
+    afterFiles: RewriteDefinition[];
+    fallback: RewriteDefinition[];
+  };
+  redirects: RedirectDefinition[];
   headers?: Header[];
 }
 
@@ -138,13 +144,4 @@
     res: ServerResponse,
     options: Options,
   ): Promise<ServerResponse | undefined>;
-=======
-  dataRoutes: DataRouteDefinition[];
-  rewrites: {
-    beforeFiles: RewriteDefinition[];
-    afterFiles: RewriteDefinition[];
-    fallback: RewriteDefinition[];
-  };
-  redirects: RedirectDefinition[];
->>>>>>> 1fc4ec5b
 }