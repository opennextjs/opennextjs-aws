import fs from "node:fs";
import path from "node:path";
import { IncomingMessage } from "./request.js";
import { ServerResponse } from "./response.js";
import type {
  APIGatewayProxyEventV2,
  APIGatewayProxyEvent,
  CloudFrontRequestEvent,
} from "aws-lambda";
// @ts-ignore
import NextServer from "next/dist/server/next-server.js";
<<<<<<< HEAD
//@ts-ignore
import { getMaybePagePath } from "next/dist/server/require.js";
import { loadConfig, setNodeEnv } from "./util.js";
=======
import { generateUniqueId, loadConfig, setNodeEnv } from "./util.js";
>>>>>>> 322c44f9
import { isBinaryContentType } from "./binary.js";
import { debug } from "./logger.js";
import type { PublicFiles } from "../build.js";
import { convertFrom, convertTo } from "./event-mapper.js";
<<<<<<< HEAD
import { overrideReact } from "./require-hooks.js";
=======
import { WarmerEvent, WarmerResponse } from "./warmer-function.js";
>>>>>>> 322c44f9

setNodeEnv();
setNextjsServerWorkingDirectory();
const nextDir = path.join(__dirname, ".next");
const openNextDir = path.join(__dirname, ".open-next");
const config = loadConfig(nextDir);
const htmlPages = loadHtmlPages();
const publicAssets = loadPublicAssets();
initializeNextjsRequireHooks(config);
debug({ nextDir });

// Generate a 6 letter unique server ID
const serverId = `server-${generateUniqueId()}`;
const requestHandler = new NextServer.default({
  hostname: "localhost",
  port: Number(process.env.PORT) || 3000,
  // Next.js compression should be disabled because of a bug in the bundled
  // `compression` package — https://github.com/vercel/next.js/issues/11669
  conf: { ...config, compress: false },
  customServer: false,
  dev: false,
  dir: __dirname,
}).getRequestHandler();

/////////////
// Handler //
/////////////

export async function handler(
  event:
    | APIGatewayProxyEventV2
    | CloudFrontRequestEvent
    | APIGatewayProxyEvent
    | WarmerEvent
) {
  // Handler warmer
  if ("type" in event) {
    return formatWarmerResponse(event);
  }

  debug("event", event);

  // Parse Lambda event and create Next.js request
  const internalEvent = convertFrom(event);

  // WORKAROUND: Set `x-forwarded-host` header (AWS specific) — https://github.com/serverless-stack/open-next#workaround-set-x-forwarded-host-header-aws-specific
  if (internalEvent.headers["x-forwarded-host"]) {
    internalEvent.headers.host = internalEvent.headers["x-forwarded-host"];
  }

  // WORKAROUND: public/ static files served by the server function (AWS specific) — https://github.com/serverless-stack/open-next#workaround-public-static-files-served-by-the-server-function-aws-specific
  if (publicAssets.files.includes(internalEvent.rawPath)) {
    return internalEvent.type === "cf"
      ? formatCloudFrontFailoverResponse(event as CloudFrontRequestEvent)
      : formatAPIGatewayFailoverResponse();
  }

  // Process Next.js request
  const reqProps = {
    method: internalEvent.method,
    url: internalEvent.url,
    headers: internalEvent.headers,
    body: internalEvent.body,
    remoteAddress: internalEvent.remoteAddress,
  };
  debug("IncomingMessage constructor props", reqProps);
  const req = new IncomingMessage(reqProps);
  const res = new ServerResponse({ method: reqProps.method });
  setNextjsPrebundledReact(req, config);
  await processRequest(req, res);

  // Format Next.js response to Lambda response
  const statusCode = res.statusCode || 200;
  const headers = ServerResponse.headers(res);
  const isBase64Encoded = isBinaryContentType(
    Array.isArray(headers["content-type"])
      ? headers["content-type"][0]
      : headers["content-type"]
  );
  const encoding = isBase64Encoded ? "base64" : "utf8";
  const body = ServerResponse.body(res).toString(encoding);
  debug("ServerResponse data", { statusCode, headers, isBase64Encoded, body });

  // WORKAROUND: `NextServer` does not set cache response headers for HTML pages — https://github.com/serverless-stack/open-next#workaround-nextserver-does-not-set-cache-response-headers-for-html-pages
  if (htmlPages.includes(internalEvent.rawPath) && headers["cache-control"]) {
    headers["cache-control"] =
      "public, max-age=0, s-maxage=31536000, must-revalidate";
  }

  return convertTo({
    type: internalEvent.type,
    statusCode,
    headers,
    isBase64Encoded,
    body,
  });
}

//////////////////////
// Helper functions //
//////////////////////

function setNextjsServerWorkingDirectory() {
  // WORKAROUND: Set `NextServer` working directory (AWS specific) — https://github.com/serverless-stack/open-next#workaround-set-nextserver-working-directory-aws-specific
  process.chdir(__dirname);
}

function initializeNextjsRequireHooks(config: any) {
  // WORKAROUND: Set `__NEXT_PRIVATE_PREBUNDLED_REACT` to use prebundled React — https://github.com/serverless-stack/open-next#workaround-set-__next_private_prebundled_react-to-use-prebundled-react
  overrideReact(config);
}

function setNextjsPrebundledReact(req: IncomingMessage, config: any) {
  // WORKAROUND: Set `__NEXT_PRIVATE_PREBUNDLED_REACT` to use prebundled React — https://github.com/serverless-stack/open-next#workaround-set-__next_private_prebundled_react-to-use-prebundled-react

  // "getMaybePagePath" is not present in older version of next.js
  // => use node_modules React
  if (!getMaybePagePath) {
    process.env.__NEXT_PRIVATE_PREBUNDLED_REACT = undefined;
    return;
  }

  // pages route => use node_modules React
  if (getMaybePagePath(req.url, nextDir, config.i18n?.locales, false)) {
    process.env.__NEXT_PRIVATE_PREBUNDLED_REACT = undefined;
    return;
  }

  // app router => use prebundled React
  process.env.__NEXT_PRIVATE_PREBUNDLED_REACT = config.experimental
    .serverActions
    ? "experimental"
    : "next";
}

function loadHtmlPages() {
  const filePath = path.join(nextDir, "server", "pages-manifest.json");
  const json = fs.readFileSync(filePath, "utf-8");
  return Object.entries(JSON.parse(json))
    .filter(([_, value]) => (value as string).endsWith(".html"))
    .map(([key]) => key);
}

function loadPublicAssets() {
  const filePath = path.join(openNextDir, "public-files.json");
  const json = fs.readFileSync(filePath, "utf-8");
  return JSON.parse(json) as PublicFiles;
}

async function processRequest(req: IncomingMessage, res: ServerResponse) {
  // @ts-ignore
  // Next.js doesn't parse body if the property exists
  // https://github.com/dougmoscrop/serverless-http/issues/227
  delete req.body;

  try {
    await requestHandler(req, res);
  } catch (e: any) {
    console.error("NextJS request failed.", e);

    res.setHeader("Content-Type", "application/json");
    res.end(
      JSON.stringify(
        {
          message: "Server failed to respond.",
          details: e,
        },
        null,
        2
      )
    );
  }
}

function formatAPIGatewayFailoverResponse() {
  return { statusCode: 503 };
}

function formatCloudFrontFailoverResponse(event: CloudFrontRequestEvent) {
  return event.Records[0].cf.request;
}

function formatWarmerResponse(event: WarmerEvent) {
  console.log(event);
  return new Promise((resolve) => {
    setTimeout(() => {
      resolve({ serverId } satisfies WarmerResponse);
    }, event.delay);
  });
}<|MERGE_RESOLUTION|>--- conflicted
+++ resolved
@@ -9,22 +9,15 @@
 } from "aws-lambda";
 // @ts-ignore
 import NextServer from "next/dist/server/next-server.js";
-<<<<<<< HEAD
 //@ts-ignore
 import { getMaybePagePath } from "next/dist/server/require.js";
-import { loadConfig, setNodeEnv } from "./util.js";
-=======
 import { generateUniqueId, loadConfig, setNodeEnv } from "./util.js";
->>>>>>> 322c44f9
 import { isBinaryContentType } from "./binary.js";
 import { debug } from "./logger.js";
 import type { PublicFiles } from "../build.js";
 import { convertFrom, convertTo } from "./event-mapper.js";
-<<<<<<< HEAD
 import { overrideReact } from "./require-hooks.js";
-=======
 import { WarmerEvent, WarmerResponse } from "./warmer-function.js";
->>>>>>> 322c44f9
 
 setNodeEnv();
 setNextjsServerWorkingDirectory();
