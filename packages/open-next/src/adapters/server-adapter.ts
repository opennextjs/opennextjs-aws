import crypto from "node:crypto";
import path from "node:path";

import { SendMessageCommand, SQSClient } from "@aws-sdk/client-sqs";
import type {
  APIGatewayProxyEvent,
  APIGatewayProxyEventV2,
  CloudFrontRequestEvent,
} from "aws-lambda";

import { isBinaryContentType } from "./binary.js";
import { convertFrom, convertTo, InternalEvent } from "./event-mapper.js";
import { awsLogger, debug, error } from "./logger.js";
import { handler as serverHandler } from "./plugins/serverHandler.js";
import { IncomingMessage } from "./request.js";
import { ServerResponse } from "./response.js";
import { handleRedirects, handleRewrites, proxyRequest } from "./routing.js";
import {
  generateUniqueId,
  loadBuildId,
  loadConfig,
  loadConfigHeaders,
  loadHtmlPages,
  loadPublicAssets,
  setNodeEnv,
} from "./util.js";
import type { WarmerEvent, WarmerResponse } from "./warmer-function.js";

export const NEXT_DIR = path.join(__dirname, ".next");
export const OPEN_NEXT_DIR = path.join(__dirname, ".open-next");
export const config = loadConfig(NEXT_DIR);

const configHeaders = loadConfigHeaders(NEXT_DIR);

// Expected environment variables
const { REVALIDATION_QUEUE_REGION, REVALIDATION_QUEUE_URL } = process.env;

const sqsClient = new SQSClient({
  region: REVALIDATION_QUEUE_REGION,
  logger: awsLogger,
});

debug({ NEXT_DIR, OPEN_NEXT_DIR });

const buildId = loadBuildId(NEXT_DIR);
setNodeEnv();
setBuildIdEnv();
setNextjsServerWorkingDirectory();
const htmlPages = loadHtmlPages(NEXT_DIR);

const publicAssets = loadPublicAssets(OPEN_NEXT_DIR);
// Generate a 6 letter unique server ID
const serverId = `server-${generateUniqueId()}`;

/////////////
// Handler //
/////////////

export async function handler(
  event:
    | APIGatewayProxyEventV2
    | CloudFrontRequestEvent
    | APIGatewayProxyEvent
    | WarmerEvent,
) {
  debug("event", event);
  // Handler warmer
  if ("type" in event) {
    return formatWarmerResponse(event);
  }

  // Parse Lambda event and create Next.js request
<<<<<<< HEAD
  const internalEvent = convertFrom(event, buildId);
=======
  let internalEvent = convertFrom(event);
>>>>>>> 1fc4ec5b

  // WORKAROUND: Set `x-forwarded-host` header (AWS specific) — https://github.com/serverless-stack/open-next#workaround-set-x-forwarded-host-header-aws-specific
  if (internalEvent.headers["x-forwarded-host"]) {
    internalEvent.headers.host = internalEvent.headers["x-forwarded-host"];
  }

  // WORKAROUND: public/ static files served by the server function (AWS specific) — https://github.com/serverless-stack/open-next#workaround-public-static-files-served-by-the-server-function-aws-specific
  // TODO: This is no longer required if each top-level file and folder in "/public"
  //       is handled by a separate cache behavior. Leaving here for backward compatibility.
  //       Remove this on next major release.
  if (publicAssets.files.includes(internalEvent.rawPath)) {
    return internalEvent.type === "cf"
      ? formatCloudFrontFailoverResponse(event as CloudFrontRequestEvent)
      : formatAPIGatewayFailoverResponse();
  }

  const redirect = handleRedirects(internalEvent, routesManifest.redirects);
  if (redirect) {
    return redirect;
  }

  let isExternalRewrite = false;
  // First rewrite to be applied
  const beforeRewrites = handleRewrites(
    internalEvent,
    routesManifest.rewrites.beforeFiles,
  );
  internalEvent = beforeRewrites.internalEvent;
  isExternalRewrite = beforeRewrites.isExternalRewrite;

  const isStaticRoute = routesManifest.routes.static.some((route) =>
    new RegExp(route.regex).test(internalEvent.rawPath),
  );

  if (!isStaticRoute && !isExternalRewrite) {
    // Second rewrite to be applied
    const afterRewrites = handleRewrites(
      internalEvent,
      routesManifest.rewrites.afterFiles,
    );
    internalEvent = afterRewrites.internalEvent;
    isExternalRewrite = afterRewrites.isExternalRewrite;
  }

  const isDynamicRoute = routesManifest.routes.dynamic.some((route) =>
    new RegExp(route.regex).test(internalEvent.rawPath),
  );
  if (!isDynamicRoute && !isStaticRoute && !isExternalRewrite) {
    // Fallback rewrite to be applied
    const fallbackRewrites = handleRewrites(
      internalEvent,
      routesManifest.rewrites.fallback,
    );
    internalEvent = fallbackRewrites.internalEvent;
    isExternalRewrite = fallbackRewrites.isExternalRewrite;
  }

  const reqProps = {
    method: internalEvent.method,
    url: internalEvent.url,
    //WORKAROUND: We pass this header to the serverless function to mimic a prefetch request which will not trigger revalidation since we handle revalidation differently
    // There is 3 way we can handle revalidation:
    // 1. We could just let the revalidation go as normal, but due to race condtions the revalidation will be unreliable
    // 2. We could alter the lastModified time of our cache to make next believe that the cache is fresh, but this could cause issues with stale data since the cdn will cache the stale data as if it was fresh
    // 3. OUR CHOICE: We could pass a purpose prefetch header to the serverless function to make next believe that the request is a prefetch request and not trigger revalidation (This could potentially break in the future if next changes the behavior of prefetch requests)
    headers: { ...internalEvent.headers, purpose: "prefetch" },
    body: internalEvent.body,
    remoteAddress: internalEvent.remoteAddress,
  };
  addNextConfigHeaders(reqProps.url, reqProps.headers);
  debug("IncomingMessage constructor props", reqProps);
  const req = new IncomingMessage(reqProps);
  const res = new ServerResponse({ method: reqProps.method });
<<<<<<< HEAD
  await processRequest(req, res, internalEvent);
=======
  setNextjsPrebundledReact(internalEvent.rawPath);
  if (isExternalRewrite) {
    await proxyRequest(req, res);
  } else {
    await processRequest(req, res);
  }
>>>>>>> 1fc4ec5b

  // Format Next.js response to Lambda response
  const statusCode = res.statusCode || 200;
  const headers = ServerResponse.headers(res);
  const isBase64Encoded = isBinaryContentType(
    Array.isArray(headers["content-type"])
      ? headers["content-type"][0]
      : headers["content-type"],
  );
  const encoding = isBase64Encoded ? "base64" : "utf8";
  const body = ServerResponse.body(res).toString(encoding);

  debug("ServerResponse data", { statusCode, headers, isBase64Encoded, body });

<<<<<<< HEAD
  // Load the headers in next.config.js to the response.
  addNextConfigHeaders(reqProps.url, headers);
  fixCacheHeaderForHtmlPages(internalEvent.rawPath, headers);
  fixSWRCacheHeader(headers);
  addOpenNextHeader(headers);

  await revalidateIfRequired(
    internalEvent.headers.host,
    internalEvent.rawPath,
    headers,
    req,
  );
=======
  if (!isExternalRewrite) {
    fixCacheHeaderForHtmlPages(internalEvent.rawPath, headers);
    fixSWRCacheHeader(headers);
    addOpenNextHeader(headers);
    await revalidateIfRequired(
      internalEvent.headers.host,
      internalEvent.rawPath,
      headers,
      req,
    );
  }
>>>>>>> 1fc4ec5b

  return convertTo({
    type: internalEvent.type,
    statusCode,
    headers,
    isBase64Encoded,
    body,
  });
}

//////////////////////
// Helper functions //
//////////////////////

function setNextjsServerWorkingDirectory() {
  // WORKAROUND: Set `NextServer` working directory (AWS specific) — https://github.com/serverless-stack/open-next#workaround-set-nextserver-working-directory-aws-specific
  process.chdir(__dirname);
}

function setBuildIdEnv() {
  // This allows users to access the CloudFront invalidating path when doing on-demand
  // invalidations. ie. `/_next/data/${process.env.NEXT_BUILD_ID}/foo.json`
  process.env.NEXT_BUILD_ID = buildId;
}

<<<<<<< HEAD
async function processRequest(
  req: IncomingMessage,
  res: ServerResponse,
  internalEvent: InternalEvent,
) {
=======
function setNextjsPrebundledReact(rawPath: string) {
  // WORKAROUND: Set `__NEXT_PRIVATE_PREBUNDLED_REACT` to use prebundled React — https://github.com/serverless-stack/open-next#workaround-set-__next_private_prebundled_react-to-use-prebundled-react

  const routes = [
    ...routesManifest.routes.static,
    ...routesManifest.routes.dynamic,
  ];

  const route = routes.find((route) =>
    new RegExp(route.regex).test(rawPath ?? ""),
  );

  const isApp = appPathsManifestKeys.includes(route?.page ?? "");
  debug("setNextjsPrebundledReact", { url: rawPath, isApp, route });

  // app routes => use prebundled React
  if (isApp) {
    process.env.__NEXT_PRIVATE_PREBUNDLED_REACT = config.experimental
      .serverActions
      ? "experimental"
      : "next";
    return;
  }

  // page routes => use node_modules React
  process.env.__NEXT_PRIVATE_PREBUNDLED_REACT = undefined;
}

function createRequestHandler() {
  return new NextServer.default({
    hostname: "localhost",
    port: 3000,
    conf: {
      ...config,
      // Next.js compression should be disabled because of a bug in the bundled
      // `compression` package — https://github.com/vercel/next.js/issues/11669
      compress: false,
      // By default, Next.js uses local disk to store ISR cache. We will use
      // our own cache handler to store the cache on S3.
      experimental: {
        ...config.experimental,
        incrementalCacheHandlerPath: `${process.env.LAMBDA_TASK_ROOT}/cache.cjs`,
      },
    },
    customServer: false,
    dev: false,
    dir: __dirname,
  }).getRequestHandler();
}

async function processRequest(req: IncomingMessage, res: ServerResponse) {
>>>>>>> 1fc4ec5b
  // @ts-ignore
  // Next.js doesn't parse body if the property exists
  // https://github.com/dougmoscrop/serverless-http/issues/227
  delete req.body;

  try {
    // `serverHandler` is replaced at build time depending on user's
    // nextjs version to patch Nextjs 13.4.x and future breaking changes.
    await serverHandler(req, res, { internalEvent, buildId });
  } catch (e: any) {
    error("NextJS request failed.", e);

    res.setHeader("Content-Type", "application/json");
    res.end(
      JSON.stringify(
        {
          message: "Server failed to respond.",
          details: e,
        },
        null,
        2,
      ),
    );
  }
}

function fixCacheHeaderForHtmlPages(
  rawPath: string,
  headers: Record<string, string | undefined>,
) {
  // WORKAROUND: `NextServer` does not set cache headers for HTML pages — https://github.com/serverless-stack/open-next#workaround-nextserver-does-not-set-cache-headers-for-html-pages
  if (htmlPages.includes(rawPath) && headers["cache-control"]) {
    headers["cache-control"] =
      "public, max-age=0, s-maxage=31536000, must-revalidate";
  }
}

function fixSWRCacheHeader(headers: Record<string, string | undefined>) {
  // WORKAROUND: `NextServer` does not set correct SWR cache headers — https://github.com/serverless-stack/open-next#workaround-nextserver-does-not-set-correct-swr-cache-headers
  if (headers["cache-control"]?.includes("stale-while-revalidate")) {
    headers["cache-control"] = headers["cache-control"].replace(
      "stale-while-revalidate",
      "stale-while-revalidate=2592000", // 30 days
    );
  }
}

function addOpenNextHeader(headers: Record<string, string | undefined>) {
  headers["X-OpenNext"] = process.env.OPEN_NEXT_VERSION;
}

function addNextConfigHeaders(
  url: string,
  requestHeaders: Record<string, string | undefined>,
) {
  if (!configHeaders) return;

  for (const { source, headers } of configHeaders) {
    if (new RegExp(source).test(url)) {
      headers.forEach((h) => {
        requestHeaders[h.key] = h.value;
      });
    }
  }
}

async function revalidateIfRequired(
  host: string,
  rawPath: string,
  headers: Record<string, string | undefined>,
  req: IncomingMessage,
) {
  if (headers["x-nextjs-cache"] !== "STALE") return;

  // If the cache is stale, we revalidate in the background
  // In order for CloudFront SWR to work, we set the stale-while-revalidate value to 2 seconds
  // This will cause CloudFront to cache the stale data for a short period of time while we revalidate in the background
  // Once the revalidation is complete, CloudFront will serve the fresh data
  headers["cache-control"] = "s-maxage=2, stale-while-revalidate=2592000";

  // If the URL is rewritten, revalidation needs to be done on the rewritten URL.
  // - Link to Next.js doc: https://nextjs.org/docs/pages/building-your-application/data-fetching/incremental-static-regeneration#on-demand-revalidation
  // - Link to NextInternalRequestMeta: https://github.com/vercel/next.js/blob/57ab2818b93627e91c937a130fb56a36c41629c3/packages/next/src/server/request-meta.ts#L11
  // @ts-ignore
  const internalMeta = req[Symbol.for("NextInternalRequestMeta")];

<<<<<<< HEAD
  // When using Pages Router, two requests will be received:
  // 1. one for the page: /foo
  // 2. one for the json data: /_next/data/BUILD_ID/foo.json
  // The rewritten url is correct for 1, but that for the second request
  // does not include the "/_next/data/" prefix. Need to add it.
=======
  //TODO: Could we remove that safely ?
>>>>>>> 1fc4ec5b
  const revalidateUrl = internalMeta?._nextDidRewrite
    ? rawPath.startsWith("/_next/data/")
      ? `/_next/data/${buildId}${internalMeta?._nextRewroteUrl}.json`
      : internalMeta?._nextRewroteUrl
    : rawPath;

  // We need to pass etag to the revalidation queue to try to bypass the default 5 min deduplication window.
  // https://docs.aws.amazon.com/AWSSimpleQueueService/latest/SQSDeveloperGuide/using-messagededuplicationid-property.html
  // If you need to have a revalidation happen more frequently than 5 minutes,
  // your page will need to have a different etag to bypass the deduplication window.
  // If data has the same etag during these 5 min dedup window, it will be deduplicated and not revalidated.
  try {
    const hash = (str: string) =>
      crypto.createHash("md5").update(str).digest("hex");

    await sqsClient.send(
      new SendMessageCommand({
        QueueUrl: REVALIDATION_QUEUE_URL,
        MessageDeduplicationId: hash(`${rawPath}-${headers.etag}`),
        MessageBody: JSON.stringify({ host, url: revalidateUrl }),
        MessageGroupId: "revalidate",
      }),
    );
  } catch (e) {
    debug(`Failed to revalidate stale page ${rawPath}`);
    debug(e);
  }
}

function formatAPIGatewayFailoverResponse() {
  return { statusCode: 503 };
}

function formatCloudFrontFailoverResponse(event: CloudFrontRequestEvent) {
  return event.Records[0].cf.request;
}

function formatWarmerResponse(event: WarmerEvent) {
  return new Promise((resolve) => {
    setTimeout(() => {
      resolve({ serverId } satisfies WarmerResponse);
    }, event.delay);
  });
}<|MERGE_RESOLUTION|>--- conflicted
+++ resolved
@@ -1,26 +1,25 @@
-import crypto from "node:crypto";
 import path from "node:path";
 
-import { SendMessageCommand, SQSClient } from "@aws-sdk/client-sqs";
 import type {
   APIGatewayProxyEvent,
   APIGatewayProxyEventV2,
   CloudFrontRequestEvent,
 } from "aws-lambda";
 
-import { isBinaryContentType } from "./binary.js";
 import { convertFrom, convertTo, InternalEvent } from "./event-mapper.js";
-import { awsLogger, debug, error } from "./logger.js";
+import { debug, error } from "./logger.js";
+import {
+  postProcessResponse,
+  processInternalEvent,
+} from "./plugins/routing/default.js";
+import { proxyRequest } from "./plugins/routing/util.js";
 import { handler as serverHandler } from "./plugins/serverHandler.js";
 import { IncomingMessage } from "./request.js";
 import { ServerResponse } from "./response.js";
-import { handleRedirects, handleRewrites, proxyRequest } from "./routing.js";
 import {
   generateUniqueId,
   loadBuildId,
   loadConfig,
-  loadConfigHeaders,
-  loadHtmlPages,
   loadPublicAssets,
   setNodeEnv,
 } from "./util.js";
@@ -30,23 +29,12 @@
 export const OPEN_NEXT_DIR = path.join(__dirname, ".open-next");
 export const config = loadConfig(NEXT_DIR);
 
-const configHeaders = loadConfigHeaders(NEXT_DIR);
-
-// Expected environment variables
-const { REVALIDATION_QUEUE_REGION, REVALIDATION_QUEUE_URL } = process.env;
-
-const sqsClient = new SQSClient({
-  region: REVALIDATION_QUEUE_REGION,
-  logger: awsLogger,
-});
-
 debug({ NEXT_DIR, OPEN_NEXT_DIR });
 
 const buildId = loadBuildId(NEXT_DIR);
 setNodeEnv();
 setBuildIdEnv();
 setNextjsServerWorkingDirectory();
-const htmlPages = loadHtmlPages(NEXT_DIR);
 
 const publicAssets = loadPublicAssets(OPEN_NEXT_DIR);
 // Generate a 6 letter unique server ID
@@ -70,11 +58,7 @@
   }
 
   // Parse Lambda event and create Next.js request
-<<<<<<< HEAD
-  const internalEvent = convertFrom(event, buildId);
-=======
-  let internalEvent = convertFrom(event);
->>>>>>> 1fc4ec5b
+  let internalEvent = convertFrom(event, buildId);
 
   // WORKAROUND: Set `x-forwarded-host` header (AWS specific) — https://github.com/serverless-stack/open-next#workaround-set-x-forwarded-host-header-aws-specific
   if (internalEvent.headers["x-forwarded-host"]) {
@@ -91,121 +75,26 @@
       : formatAPIGatewayFailoverResponse();
   }
 
-  const redirect = handleRedirects(internalEvent, routesManifest.redirects);
-  if (redirect) {
-    return redirect;
+  const preprocessResult = processInternalEvent(internalEvent);
+  if ("type" in preprocessResult) {
+    return convertTo(preprocessResult);
+  } else {
+    const { req, res, isExternalRewrite } = preprocessResult;
+    if (isExternalRewrite) {
+      await proxyRequest(req, res);
+    } else {
+      await processRequest(req, res, internalEvent);
+    }
+    const internalResult = await postProcessResponse({
+      internalEvent,
+      req,
+      // @ts-expect-error - This is a hack to get around the fact that we are not using the correct types for the response
+      res,
+      isExternalRewrite,
+    });
+
+    return convertTo(internalResult);
   }
-
-  let isExternalRewrite = false;
-  // First rewrite to be applied
-  const beforeRewrites = handleRewrites(
-    internalEvent,
-    routesManifest.rewrites.beforeFiles,
-  );
-  internalEvent = beforeRewrites.internalEvent;
-  isExternalRewrite = beforeRewrites.isExternalRewrite;
-
-  const isStaticRoute = routesManifest.routes.static.some((route) =>
-    new RegExp(route.regex).test(internalEvent.rawPath),
-  );
-
-  if (!isStaticRoute && !isExternalRewrite) {
-    // Second rewrite to be applied
-    const afterRewrites = handleRewrites(
-      internalEvent,
-      routesManifest.rewrites.afterFiles,
-    );
-    internalEvent = afterRewrites.internalEvent;
-    isExternalRewrite = afterRewrites.isExternalRewrite;
-  }
-
-  const isDynamicRoute = routesManifest.routes.dynamic.some((route) =>
-    new RegExp(route.regex).test(internalEvent.rawPath),
-  );
-  if (!isDynamicRoute && !isStaticRoute && !isExternalRewrite) {
-    // Fallback rewrite to be applied
-    const fallbackRewrites = handleRewrites(
-      internalEvent,
-      routesManifest.rewrites.fallback,
-    );
-    internalEvent = fallbackRewrites.internalEvent;
-    isExternalRewrite = fallbackRewrites.isExternalRewrite;
-  }
-
-  const reqProps = {
-    method: internalEvent.method,
-    url: internalEvent.url,
-    //WORKAROUND: We pass this header to the serverless function to mimic a prefetch request which will not trigger revalidation since we handle revalidation differently
-    // There is 3 way we can handle revalidation:
-    // 1. We could just let the revalidation go as normal, but due to race condtions the revalidation will be unreliable
-    // 2. We could alter the lastModified time of our cache to make next believe that the cache is fresh, but this could cause issues with stale data since the cdn will cache the stale data as if it was fresh
-    // 3. OUR CHOICE: We could pass a purpose prefetch header to the serverless function to make next believe that the request is a prefetch request and not trigger revalidation (This could potentially break in the future if next changes the behavior of prefetch requests)
-    headers: { ...internalEvent.headers, purpose: "prefetch" },
-    body: internalEvent.body,
-    remoteAddress: internalEvent.remoteAddress,
-  };
-  addNextConfigHeaders(reqProps.url, reqProps.headers);
-  debug("IncomingMessage constructor props", reqProps);
-  const req = new IncomingMessage(reqProps);
-  const res = new ServerResponse({ method: reqProps.method });
-<<<<<<< HEAD
-  await processRequest(req, res, internalEvent);
-=======
-  setNextjsPrebundledReact(internalEvent.rawPath);
-  if (isExternalRewrite) {
-    await proxyRequest(req, res);
-  } else {
-    await processRequest(req, res);
-  }
->>>>>>> 1fc4ec5b
-
-  // Format Next.js response to Lambda response
-  const statusCode = res.statusCode || 200;
-  const headers = ServerResponse.headers(res);
-  const isBase64Encoded = isBinaryContentType(
-    Array.isArray(headers["content-type"])
-      ? headers["content-type"][0]
-      : headers["content-type"],
-  );
-  const encoding = isBase64Encoded ? "base64" : "utf8";
-  const body = ServerResponse.body(res).toString(encoding);
-
-  debug("ServerResponse data", { statusCode, headers, isBase64Encoded, body });
-
-<<<<<<< HEAD
-  // Load the headers in next.config.js to the response.
-  addNextConfigHeaders(reqProps.url, headers);
-  fixCacheHeaderForHtmlPages(internalEvent.rawPath, headers);
-  fixSWRCacheHeader(headers);
-  addOpenNextHeader(headers);
-
-  await revalidateIfRequired(
-    internalEvent.headers.host,
-    internalEvent.rawPath,
-    headers,
-    req,
-  );
-=======
-  if (!isExternalRewrite) {
-    fixCacheHeaderForHtmlPages(internalEvent.rawPath, headers);
-    fixSWRCacheHeader(headers);
-    addOpenNextHeader(headers);
-    await revalidateIfRequired(
-      internalEvent.headers.host,
-      internalEvent.rawPath,
-      headers,
-      req,
-    );
-  }
->>>>>>> 1fc4ec5b
-
-  return convertTo({
-    type: internalEvent.type,
-    statusCode,
-    headers,
-    isBase64Encoded,
-    body,
-  });
 }
 
 //////////////////////
@@ -223,65 +112,11 @@
   process.env.NEXT_BUILD_ID = buildId;
 }
 
-<<<<<<< HEAD
 async function processRequest(
   req: IncomingMessage,
   res: ServerResponse,
   internalEvent: InternalEvent,
 ) {
-=======
-function setNextjsPrebundledReact(rawPath: string) {
-  // WORKAROUND: Set `__NEXT_PRIVATE_PREBUNDLED_REACT` to use prebundled React — https://github.com/serverless-stack/open-next#workaround-set-__next_private_prebundled_react-to-use-prebundled-react
-
-  const routes = [
-    ...routesManifest.routes.static,
-    ...routesManifest.routes.dynamic,
-  ];
-
-  const route = routes.find((route) =>
-    new RegExp(route.regex).test(rawPath ?? ""),
-  );
-
-  const isApp = appPathsManifestKeys.includes(route?.page ?? "");
-  debug("setNextjsPrebundledReact", { url: rawPath, isApp, route });
-
-  // app routes => use prebundled React
-  if (isApp) {
-    process.env.__NEXT_PRIVATE_PREBUNDLED_REACT = config.experimental
-      .serverActions
-      ? "experimental"
-      : "next";
-    return;
-  }
-
-  // page routes => use node_modules React
-  process.env.__NEXT_PRIVATE_PREBUNDLED_REACT = undefined;
-}
-
-function createRequestHandler() {
-  return new NextServer.default({
-    hostname: "localhost",
-    port: 3000,
-    conf: {
-      ...config,
-      // Next.js compression should be disabled because of a bug in the bundled
-      // `compression` package — https://github.com/vercel/next.js/issues/11669
-      compress: false,
-      // By default, Next.js uses local disk to store ISR cache. We will use
-      // our own cache handler to store the cache on S3.
-      experimental: {
-        ...config.experimental,
-        incrementalCacheHandlerPath: `${process.env.LAMBDA_TASK_ROOT}/cache.cjs`,
-      },
-    },
-    customServer: false,
-    dev: false,
-    dir: __dirname,
-  }).getRequestHandler();
-}
-
-async function processRequest(req: IncomingMessage, res: ServerResponse) {
->>>>>>> 1fc4ec5b
   // @ts-ignore
   // Next.js doesn't parse body if the property exists
   // https://github.com/dougmoscrop/serverless-http/issues/227
@@ -308,104 +143,6 @@
   }
 }
 
-function fixCacheHeaderForHtmlPages(
-  rawPath: string,
-  headers: Record<string, string | undefined>,
-) {
-  // WORKAROUND: `NextServer` does not set cache headers for HTML pages — https://github.com/serverless-stack/open-next#workaround-nextserver-does-not-set-cache-headers-for-html-pages
-  if (htmlPages.includes(rawPath) && headers["cache-control"]) {
-    headers["cache-control"] =
-      "public, max-age=0, s-maxage=31536000, must-revalidate";
-  }
-}
-
-function fixSWRCacheHeader(headers: Record<string, string | undefined>) {
-  // WORKAROUND: `NextServer` does not set correct SWR cache headers — https://github.com/serverless-stack/open-next#workaround-nextserver-does-not-set-correct-swr-cache-headers
-  if (headers["cache-control"]?.includes("stale-while-revalidate")) {
-    headers["cache-control"] = headers["cache-control"].replace(
-      "stale-while-revalidate",
-      "stale-while-revalidate=2592000", // 30 days
-    );
-  }
-}
-
-function addOpenNextHeader(headers: Record<string, string | undefined>) {
-  headers["X-OpenNext"] = process.env.OPEN_NEXT_VERSION;
-}
-
-function addNextConfigHeaders(
-  url: string,
-  requestHeaders: Record<string, string | undefined>,
-) {
-  if (!configHeaders) return;
-
-  for (const { source, headers } of configHeaders) {
-    if (new RegExp(source).test(url)) {
-      headers.forEach((h) => {
-        requestHeaders[h.key] = h.value;
-      });
-    }
-  }
-}
-
-async function revalidateIfRequired(
-  host: string,
-  rawPath: string,
-  headers: Record<string, string | undefined>,
-  req: IncomingMessage,
-) {
-  if (headers["x-nextjs-cache"] !== "STALE") return;
-
-  // If the cache is stale, we revalidate in the background
-  // In order for CloudFront SWR to work, we set the stale-while-revalidate value to 2 seconds
-  // This will cause CloudFront to cache the stale data for a short period of time while we revalidate in the background
-  // Once the revalidation is complete, CloudFront will serve the fresh data
-  headers["cache-control"] = "s-maxage=2, stale-while-revalidate=2592000";
-
-  // If the URL is rewritten, revalidation needs to be done on the rewritten URL.
-  // - Link to Next.js doc: https://nextjs.org/docs/pages/building-your-application/data-fetching/incremental-static-regeneration#on-demand-revalidation
-  // - Link to NextInternalRequestMeta: https://github.com/vercel/next.js/blob/57ab2818b93627e91c937a130fb56a36c41629c3/packages/next/src/server/request-meta.ts#L11
-  // @ts-ignore
-  const internalMeta = req[Symbol.for("NextInternalRequestMeta")];
-
-<<<<<<< HEAD
-  // When using Pages Router, two requests will be received:
-  // 1. one for the page: /foo
-  // 2. one for the json data: /_next/data/BUILD_ID/foo.json
-  // The rewritten url is correct for 1, but that for the second request
-  // does not include the "/_next/data/" prefix. Need to add it.
-=======
-  //TODO: Could we remove that safely ?
->>>>>>> 1fc4ec5b
-  const revalidateUrl = internalMeta?._nextDidRewrite
-    ? rawPath.startsWith("/_next/data/")
-      ? `/_next/data/${buildId}${internalMeta?._nextRewroteUrl}.json`
-      : internalMeta?._nextRewroteUrl
-    : rawPath;
-
-  // We need to pass etag to the revalidation queue to try to bypass the default 5 min deduplication window.
-  // https://docs.aws.amazon.com/AWSSimpleQueueService/latest/SQSDeveloperGuide/using-messagededuplicationid-property.html
-  // If you need to have a revalidation happen more frequently than 5 minutes,
-  // your page will need to have a different etag to bypass the deduplication window.
-  // If data has the same etag during these 5 min dedup window, it will be deduplicated and not revalidated.
-  try {
-    const hash = (str: string) =>
-      crypto.createHash("md5").update(str).digest("hex");
-
-    await sqsClient.send(
-      new SendMessageCommand({
-        QueueUrl: REVALIDATION_QUEUE_URL,
-        MessageDeduplicationId: hash(`${rawPath}-${headers.etag}`),
-        MessageBody: JSON.stringify({ host, url: revalidateUrl }),
-        MessageGroupId: "revalidate",
-      }),
-    );
-  } catch (e) {
-    debug(`Failed to revalidate stale page ${rawPath}`);
-    debug(e);
-  }
-}
-
 function formatAPIGatewayFailoverResponse() {
   return { statusCode: 503 };
 }
@@ -415,7 +152,7 @@
 }
 
 function formatWarmerResponse(event: WarmerEvent) {
-  return new Promise((resolve) => {
+  return new Promise<WarmerResponse>((resolve) => {
     setTimeout(() => {
       resolve({ serverId } satisfies WarmerResponse);
     }, event.delay);
