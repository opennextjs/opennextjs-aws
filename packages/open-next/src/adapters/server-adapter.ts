--- conflicted
+++ resolved
@@ -12,12 +12,8 @@
 import { loadConfig, setNodeEnv } from "./util.js";
 import { isBinaryContentType } from "./binary.js";
 import { debug } from "./logger.js";
-<<<<<<< HEAD
-import type { PublicAssets } from "../build.js";
+import type { PublicFiles } from "../build.js";
 import { convertFrom, convertTo } from "./event-mapper.js";
-=======
-import type { PublicFiles } from "../build.js";
->>>>>>> 81dbb69b
 
 setNodeEnv();
 setNextjsServerWorkingDirectory();
@@ -53,16 +49,8 @@
   // Parse Lambda event and create Next.js request
 
   // WORKAROUND: public/ static files served by the server function (AWS specific) — https://github.com/serverless-stack/open-next#workaround-public-static-files-served-by-the-server-function-aws-specific
-<<<<<<< HEAD
-  if (
-    publicAssets[internalEvent.rawPath] === "file" ||
-    publicAssets[internalEvent.rawPath.split("/")[0]] === "dir"
-  ) {
+  if (publicAssets.files.includes(internalEvent.rawPath)) {
     return internalEvent.type === "cf"
-=======
-  if (publicAssets.files.includes(parser.rawPath)) {
-    return isCloudFrontEvent
->>>>>>> 81dbb69b
       ? formatCloudFrontFailoverResponse(event as CloudFrontRequestEvent)
       : formatApiv2FailoverResponse();
   }
