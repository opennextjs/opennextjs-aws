--- conflicted
+++ resolved
@@ -511,23 +511,14 @@
 
   private async deleteS3Objects(key: string) {
     try {
-<<<<<<< HEAD
-      const regexString = `\.(json|rsc|html|body|meta|fetch|redirect)$`;
-      const regex = new RegExp(regexString);
-=======
->>>>>>> e32af92b
       const s3Keys = (await this.listS3Object(key)).filter(
         (key) => key && hasCacheExtension(key),
       );
 
       if (s3Keys.length === 0) {
-<<<<<<< HEAD
-        warn(`No s3 keys matching ${regexString} found for ${key}`);
-=======
         warn(
           `No s3 keys with a valid cache extension found for ${key}, see type CacheExtension in OpenNext for details`,
         );
->>>>>>> e32af92b
         return;
       }
 
