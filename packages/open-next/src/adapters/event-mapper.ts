--- conflicted
+++ resolved
@@ -18,14 +18,11 @@
   readonly body: Buffer;
   readonly headers: Record<string, string>;
   readonly query: Record<string, string | string[]>;
-<<<<<<< HEAD
-=======
   readonly cookies: Record<string, string>;
->>>>>>> 1fc4ec5b
   readonly remoteAddress: string;
 };
 
-type InternalResult = {
+export type InternalResult = {
   readonly type: "v1" | "v2" | "cf";
   statusCode: number;
   headers: Record<string, string | string[]>;
@@ -116,10 +113,6 @@
   }
   return newQuery;
 }
-<<<<<<< HEAD
-=======
-
->>>>>>> 1fc4ec5b
 function convertFromAPIGatewayProxyEvent(
   event: APIGatewayProxyEvent,
 ): InternalEvent {
@@ -135,14 +128,11 @@
     query: removeUndefinedFromQuery(
       event.multiValueQueryStringParameters ?? {},
     ),
-<<<<<<< HEAD
-=======
     cookies:
       event.multiValueHeaders?.cookie?.reduce((acc, cur) => {
         const [key, value] = cur.split("=");
         return { ...acc, [key]: value };
       }, {}) ?? {},
->>>>>>> 1fc4ec5b
   };
 }
 
@@ -159,14 +149,11 @@
     headers: normalizeAPIGatewayProxyEventV2Headers(event),
     remoteAddress: requestContext.http.sourceIp,
     query: removeUndefinedFromQuery(event.queryStringParameters ?? {}),
-<<<<<<< HEAD
-=======
     cookies:
       event.cookies?.reduce((acc, cur) => {
         const [key, value] = cur.split("=");
         return { ...acc, [key]: value };
       }, {}) ?? {},
->>>>>>> 1fc4ec5b
   };
 }
 
@@ -186,14 +173,6 @@
     ),
     headers: normalizeCloudFrontRequestEventHeaders(headers),
     remoteAddress: clientIp,
-<<<<<<< HEAD
-    query: querystring.split("&").reduce((acc, cur) => {
-      const [key, value] = cur.split("=");
-      return {
-        ...acc,
-        [key]: value,
-      };
-=======
     query: querystring.split("&").reduce(
       (acc, cur) => ({
         ...acc,
@@ -204,7 +183,6 @@
     cookies: headers.cookie.reduce((acc, cur) => {
       const { key, value } = cur;
       return { ...acc, [key ?? ""]: value };
->>>>>>> 1fc4ec5b
     }, {}),
   };
 }
