import { createHash } from "node:crypto";

import { NextConfig, PrerenderManifest } from "config/index";
import type {
  InternalEvent,
  InternalResult,
  MiddlewareEvent,
  PartialResult,
} from "types/open-next";
import type { CacheValue } from "types/overrides";
import { emptyReadableStream, toReadableStream } from "utils/stream";

import { isBinaryContentType } from "utils/binary";
import { getTagsFromValue, hasBeenRevalidated } from "utils/cache";
import { debug, error } from "../../adapters/logger";
import { localizePath } from "./i18n";
import { generateMessageGroupId } from "./queue";

const CACHE_ONE_YEAR = 60 * 60 * 24 * 365;
const CACHE_ONE_MONTH = 60 * 60 * 24 * 30;

/*
 * We use this header to prevent Firefox (and possibly some CDNs) from incorrectly reusing the RSC responses during caching.
 * This can especially happen when there's a redirect in the middleware as the `_rsc` query parameter is not visible there.
 * So it will get dropped during the redirect, which results in the RSC response being cached instead of the actual HTML on the path `/`.
 * This value can be found in the routes manifest, under `rsc.varyHeader`.
 * They recompute it here in Next:
 * https://github.com/vercel/next.js/blob/c5bf5bb4c8b01b1befbbfa7ad97a97476ee9d0d7/packages/next/src/server/base-server.ts#L2011
 * Also see this PR: https://github.com/vercel/next.js/pull/79426
 */
const VARY_HEADER =
  "RSC, Next-Router-State-Tree, Next-Router-Prefetch, Next-Router-Segment-Prefetch, Next-Url";
const NEXT_SEGMENT_PREFETCH_HEADER = "next-router-segment-prefetch";
const NEXT_PRERENDER_HEADER = "x-nextjs-prerender";
const NEXT_POSTPONED_HEADER = "x-nextjs-postponed";

async function computeCacheControl(
  path: string,
  body: string,
  host: string,
  revalidate?: number | false,
  lastModified?: number,
) {
  let finalRevalidate = CACHE_ONE_YEAR;

  const existingRoute = Object.entries(PrerenderManifest?.routes ?? {}).find(
    (p) => p[0] === path,
  )?.[1];
  if (revalidate === undefined && existingRoute) {
    finalRevalidate =
      existingRoute.initialRevalidateSeconds === false
        ? CACHE_ONE_YEAR
        : existingRoute.initialRevalidateSeconds;
    // eslint-disable-next-line sonarjs/elseif-without-else
  } else if (revalidate !== undefined) {
    finalRevalidate = revalidate === false ? CACHE_ONE_YEAR : revalidate;
  }
  // calculate age
  const age = Math.round((Date.now() - (lastModified ?? 0)) / 1000);
  const hash = (str: string) => createHash("md5").update(str).digest("hex");
  const etag = hash(body);
  if (revalidate === 0) {
    // This one should never happen
    return {
      "cache-control":
        "private, no-cache, no-store, max-age=0, must-revalidate",
      "x-opennext-cache": "ERROR",
      etag,
    };
  }
  if (finalRevalidate !== CACHE_ONE_YEAR) {
    const sMaxAge = Math.max(finalRevalidate - age, 1);
    debug("sMaxAge", {
      finalRevalidate,
      age,
      lastModified,
      revalidate,
    });
    const isStale = sMaxAge === 1;
    if (isStale) {
      let url = NextConfig.trailingSlash ? `${path}/` : path;
      if (NextConfig.basePath) {
        // We need to add the basePath to the url
        url = `${NextConfig.basePath}${url}`;
      }
      await globalThis.queue.send({
        MessageBody: {
          host,
          url,
          eTag: etag,
          lastModified: lastModified ?? Date.now(),
        },
        MessageDeduplicationId: hash(`${path}-${lastModified}-${etag}`),
        MessageGroupId: generateMessageGroupId(path),
      });
    }
    return {
      "cache-control": `s-maxage=${sMaxAge}, stale-while-revalidate=${CACHE_ONE_MONTH}`,
      "x-opennext-cache": isStale ? "STALE" : "HIT",
      etag,
    };
  }
  return {
    "cache-control": `s-maxage=${CACHE_ONE_YEAR}, stale-while-revalidate=${CACHE_ONE_MONTH}`,
    "x-opennext-cache": "HIT",
    etag,
  };
}

function getBodyForAppRouter(
  event: MiddlewareEvent,
  cachedValue: CacheValue<"cache">,
): { body: string; additionalHeaders: Record<string, string> } {
  if (cachedValue.type !== "app") {
    throw new Error("getBodyForAppRouter called with non-app cache value");
  }
  try {
    const segmentHeader = `${event.headers[NEXT_SEGMENT_PREFETCH_HEADER]}`;
    const isSegmentResponse =
      Boolean(segmentHeader) &&
      segmentHeader in (cachedValue.segmentData || {});

    const body = isSegmentResponse
      ? cachedValue.segmentData![segmentHeader]
      : cachedValue.rsc;
    return {
      body,
      additionalHeaders: isSegmentResponse
        ? { [NEXT_PRERENDER_HEADER]: "1", [NEXT_POSTPONED_HEADER]: "2" }
        : {},
    };
  } catch (e) {
    error("Error while getting body for app router from cache:", e);
    return { body: cachedValue.rsc, additionalHeaders: {} };
  }
}

async function generateResult(
  event: MiddlewareEvent,
  localizedPath: string,
  cachedValue: CacheValue<"cache">,
  lastModified?: number,
): Promise<InternalResult | PartialResult | InternalEvent> {
  debug("Returning result from experimental cache");
  let type = "application/octet-stream";
  let isDataRequest = false;
  let additionalHeaders = {};
  let body: string;
  if (cachedValue.type === "app") {
    isDataRequest = Boolean(event.headers.rsc);
    if (isDataRequest) {
      const { body: appRouterBody, additionalHeaders: appHeaders } =
        getBodyForAppRouter(event, cachedValue);
      body = appRouterBody;
      additionalHeaders = appHeaders;
      if(cachedValue.meta?.postponed) {
        debug("App router postponed request detected", localizedPath);
        
        return {
          resumeRequest: {
            ...event,
            method: "POST",
            url: `http://${event.headers.host}${NextConfig.basePath || ""}${
              localizedPath || "/"
            }`,
            headers: {
              ...event.headers,
              "next-resume": "1",
            },
            rawPath: localizedPath,
            body: Buffer.from(cachedValue.meta?.postponed || "", "utf-8")
          },
          result: {
            type: "core",
            statusCode: event.rewriteStatusCode ?? cachedValue.meta?.status ?? 200,
            // It doesn't want to build for some reasons
            body: emptyReadableStream(),
            isBase64Encoded: false,
            headers: {
              "content-type": "text/x-component",
              "x-opennext-ppr": "1",
              ...cachedValue.meta?.headers,
              vary: VARY_HEADER,
            },
          },
        } satisfies PartialResult;
      }
      debug("App router data request detected", localizedPath, body);
    } else {
      if(cachedValue.meta?.postponed) {
        debug("Postponed request detected", localizedPath);

        return {
          resumeRequest: {
            ...event,
            method: "POST",
            url: `http://${event.headers.host}${NextConfig.basePath || ""}${
              localizedPath || "/"
            }`,
            headers: {
              ...event.headers,
              "next-resume": "1",
            },
            rawPath: localizedPath,
            body: Buffer.from(cachedValue.meta?.postponed || "", "utf-8")
          },
          result: {
            type: "core",
            statusCode: event.rewriteStatusCode ?? cachedValue.meta?.status ?? 200,
            // It doesn't want to build for some reasons
            body: toReadableStream(cachedValue.html),
            isBase64Encoded: false,
            headers: {
              "content-type": "text/html; charset=utf-8",
              "x-opennext-ppr": "1",
              ...cachedValue.meta?.headers,
              vary: VARY_HEADER,
            },
          },
        } satisfies PartialResult;
      } else {
        body = cachedValue.html;
      }
    }
    type = isDataRequest ? "text/x-component" : "text/html; charset=utf-8";
  } else if (cachedValue.type === "page") {
    isDataRequest = Boolean(event.query.__nextDataReq);
    if (isDataRequest) {
      body = JSON.stringify(cachedValue.json);
    } else {
      body = cachedValue.html;
    }
    type = isDataRequest ? "application/json" : "text/html; charset=utf-8";
  } else {
    throw new Error(
      "generateResult called with unsupported cache value type, only 'app' and 'page' are supported",
    );
  }
  // close();
  const cacheControl = await computeCacheControl(
    localizedPath,
    body,
    event.headers.host,
    cachedValue.revalidate,
    lastModified,
  );
  return {
    type: "core",
    // Sometimes other status codes can be cached, like 404. For these cases, we should return the correct status code
    // Also set the status code to the rewriteStatusCode if defined
    // This can happen in handleMiddleware in routingHandler.
    // `NextResponse.rewrite(url, { status: xxx})
    // The rewrite status code should take precedence over the cached one
    statusCode: event.rewriteStatusCode ?? cachedValue.meta?.status ?? 200,
    body: toReadableStream(body, isBinaryContentType(type)),
    isBase64Encoded: false,
    headers: {
      ...cacheControl,
      "content-type": type,
      ...cachedValue.meta?.headers,
      vary: VARY_HEADER,
      ...additionalHeaders,
    },
  };
}

/**
 *
 * https://github.com/vercel/next.js/blob/34039551d2e5f611c0abde31a197d9985918adaf/packages/next/src/shared/lib/router/utils/escape-path-delimiters.ts#L2-L10
 */
function escapePathDelimiters(
  segment: string,
  escapeEncoded?: boolean,
): string {
  return segment.replace(
    new RegExp(`([/#?]${escapeEncoded ? "|%(2f|23|3f|5c)" : ""})`, "gi"),
    (char: string) => encodeURIComponent(char),
  );
}

/**
 *
 * SSG cache key needs to be decoded, but some characters needs to be properly escaped
 * https://github.com/vercel/next.js/blob/34039551d2e5f611c0abde31a197d9985918adaf/packages/next/src/server/lib/router-utils/decode-path-params.ts#L11-L26
 */
function decodePathParams(pathname: string): string {
  return pathname
    .split("/")
    .map((segment) => {
      try {
        return escapePathDelimiters(decodeURIComponent(segment), true);
      } catch (e) {
        // If decodeURIComponent fails, we return the original segment
        return segment;
      }
    })
    .join("/");
}

export async function cacheInterceptor(
  event: MiddlewareEvent,
): Promise<InternalEvent | InternalResult | PartialResult> {
  if (
    Boolean(event.headers["next-action"]) ||
    Boolean(event.headers["x-prerender-revalidate"]) ||
    Boolean(event.headers["next-resume"]) ||
    event.method !== "GET"
  )
    return event;
  
  // if(Boolean(event.headers.rsc) && !(Boolean(event.headers["next-router-prefetch"]) || Boolean(event.headers[NEXT_SEGMENT_PREFETCH_HEADER]))) {
  //   // Let the handler deal with RSC requests with no prefetch header as they are SSR requests
  //   return event;
  // }

  // Check for Next.js preview mode cookies
  const cookies = event.headers.cookie || "";
  const hasPreviewData =
    cookies.includes("__prerender_bypass") ||
    cookies.includes("__next_preview_data");

  if (hasPreviewData) {
    debug("Preview mode detected, passing through to handler");
    return event;
  }
  // We localize the path in case i18n is enabled
  let localizedPath = localizePath(event);
  // If using basePath we need to remove it from the path
  if (NextConfig.basePath) {
    localizedPath = localizedPath.replace(NextConfig.basePath, "");
  }
  // We also need to remove trailing slash
  localizedPath = localizedPath.replace(/\/$/, "");

  // Then we decode the path params
  localizedPath = decodePathParams(localizedPath);

  debug("Checking cache for", localizedPath, PrerenderManifest);

  const isDynamicISR = Object.values(
    PrerenderManifest.dynamicRoutes,
  ).some((dr) => {
    const regex = new RegExp(dr.routeRegex);
    return regex.test(localizedPath);
  });

  const isStaticRoute = Object.keys(PrerenderManifest.routes).includes(
    localizedPath || "/",
  );

  const isISR =
<<<<<<< HEAD
    isStaticRoute ||
    isDynamicISR;
=======
    Object.keys(PrerenderManifest?.routes ?? {}).includes(
      localizedPath ?? "/",
    ) ||
    Object.values(PrerenderManifest?.dynamicRoutes ?? {}).some((dr) =>
      new RegExp(dr.routeRegex).test(localizedPath),
    );
>>>>>>> 47a84a7e
  debug("isISR", isISR);
  if (isISR) {
    try {
      let pathToUse = localizedPath;
      // For PPR, we need to check the fallback value to get the correct cache key
      // We don't want to override a static route though
      if (isDynamicISR && !isStaticRoute) {
        pathToUse = Object.entries(
          PrerenderManifest.dynamicRoutes,
        ).find(([, dr]) => {
          const regex = new RegExp(dr.routeRegex);
          return regex.test(localizedPath);
        })?.[1].fallback! as string
      }else if (localizedPath === "") {
        pathToUse = "/index";
      }
      const cachedData = await globalThis.incrementalCache.get(
        pathToUse
      );
      debug("cached data in interceptor", cachedData);

      if (!cachedData?.value) {
        return event;
      }
      // We need to check the tag cache now
      if (
        cachedData.value?.type === "app" ||
        cachedData.value?.type === "route"
      ) {
        const tags = getTagsFromValue(cachedData.value);

        const _hasBeenRevalidated = cachedData.shouldBypassTagCache
          ? false
          : await hasBeenRevalidated(localizedPath, tags, cachedData);

        if (_hasBeenRevalidated) {
          return event;
        }
      }
      const host = event.headers.host;
      switch (cachedData?.value?.type) {
        case "app":
        case "page":
          return generateResult(
            event,
            localizedPath,
            cachedData.value,
            cachedData.lastModified,
          );
        case "redirect": {
          const cacheControl = await computeCacheControl(
            localizedPath,
            "",
            host,
            cachedData.value.revalidate,
            cachedData.lastModified,
          );
          return {
            type: "core",
            statusCode: cachedData.value.meta?.status ?? 307,
            body: emptyReadableStream(),
            headers: {
              ...((cachedData.value.meta?.headers as Record<string, string>) ??
                {}),
              ...cacheControl,
            },
            isBase64Encoded: false,
          };
        }
        case "route": {
          const cacheControl = await computeCacheControl(
            localizedPath,
            cachedData.value.body,
            host,
            cachedData.value.revalidate,
            cachedData.lastModified,
          );

          const isBinary = isBinaryContentType(
            String(cachedData.value.meta?.headers?.["content-type"]),
          );

          return {
            type: "core",
            statusCode:
              event.rewriteStatusCode ?? cachedData.value.meta?.status ?? 200,
            body: toReadableStream(cachedData.value.body, isBinary),
            headers: {
              ...cacheControl,
              ...cachedData.value.meta?.headers,
              vary: VARY_HEADER,
            },
            isBase64Encoded: isBinary,
          };
        }
        default:
          return event;
      }
    } catch (e) {
      debug("Error while fetching cache", e);
      // In case of error we fallback to the server
      return event;
    }
  }
  return event;
}<|MERGE_RESOLUTION|>--- conflicted
+++ resolved
@@ -349,17 +349,8 @@
   );
 
   const isISR =
-<<<<<<< HEAD
     isStaticRoute ||
     isDynamicISR;
-=======
-    Object.keys(PrerenderManifest?.routes ?? {}).includes(
-      localizedPath ?? "/",
-    ) ||
-    Object.values(PrerenderManifest?.dynamicRoutes ?? {}).some((dr) =>
-      new RegExp(dr.routeRegex).test(localizedPath),
-    );
->>>>>>> 47a84a7e
   debug("isISR", isISR);
   if (isISR) {
     try {
