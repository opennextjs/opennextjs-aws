--- conflicted
+++ resolved
@@ -116,19 +116,11 @@
 
 function listPublicFiles() {
   const publicPath = path.join(appPath, "public");
-
-<<<<<<< HEAD
-  const items: PublicAssets = {};
-  if (fs.existsSync(publicPath)) {
-    fs.readdirSync(publicPath).map((file) => {
-      items[`/${file}`] = fs.statSync(path.join(publicPath, file)).isDirectory()
-        ? "dir"
-        : "file";
-    });
-  }
-  return items;
-=======
   const result: PublicFiles = { files: [] };
+
+  if (!fs.existsSync(publicPath)) {
+    return result;
+  }
 
   function processDirectory(pathInPublic: string) {
     const files = fs.readdirSync(path.join(publicPath, pathInPublic), {
@@ -144,7 +136,6 @@
 
   processDirectory("/");
   return result;
->>>>>>> 0f56b91b
 }
 
 function createServerBundle(monorepoRoot: string) {
