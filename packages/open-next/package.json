{
  "publishConfig": {
    "access": "public"
  },
  "name": "open-next",
  "version": "2.0.5",
  "bin": {
    "open-next": "./dist/index.js"
  },
  "license": "MIT",
  "type": "module",
  "description": "Open source Next.js serverless adapter",
  "homepage": "https://open-next.js.org",
  "main": "./dist/index.js",
  "scripts": {
    "build": "tsc",
    "dev": "tsc -w"
  },
  "exports": {
    "./*": "./dist/*"
  },
  "typesVersions": {
    "*": {
      "*": [
        "dist/*"
      ]
    }
  },
  "keywords": [],
  "author": "",
  "files": [
    "dist",
    "assets",
    "README.md"
  ],
  "dependencies": {
    "@aws-sdk/client-lambda": "^3.312.0",
    "@aws-sdk/client-s3": "^3.312.0",
    "@aws-sdk/client-sqs": "^3.312.0",
    "@node-minify/core": "^8.0.6",
    "@node-minify/terser": "^8.0.6",
    "@tsconfig/node18": "^1.0.1",
<<<<<<< HEAD
    "esbuild": "^0.18.18",
    "@esbuild-plugins/node-resolve": "0.2.2",
=======
    "esbuild": "^0.15.18",
    "path-to-regexp": "^6.2.1",
>>>>>>> 1fc4ec5b
    "promise.series": "^0.2.0"
  },
  "devDependencies": {
    "@types/aws-lambda": "^8.10.109",
    "@types/node": "^18.16.1",
    "typescript": "^4.9.3"
  },
  "bugs": {
    "url": "https://github.com/serverless-stack/open-next/issues"
  },
  "repository": {
    "type": "git",
    "url": "git+https://github.com/serverless-stack/open-next.git"
  }
}<|MERGE_RESOLUTION|>--- conflicted
+++ resolved
@@ -40,13 +40,9 @@
     "@node-minify/core": "^8.0.6",
     "@node-minify/terser": "^8.0.6",
     "@tsconfig/node18": "^1.0.1",
-<<<<<<< HEAD
     "esbuild": "^0.18.18",
+    "path-to-regexp": "^6.2.1",
     "@esbuild-plugins/node-resolve": "0.2.2",
-=======
-    "esbuild": "^0.15.18",
-    "path-to-regexp": "^6.2.1",
->>>>>>> 1fc4ec5b
     "promise.series": "^0.2.0"
   },
   "devDependencies": {
