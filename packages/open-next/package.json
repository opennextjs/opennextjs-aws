--- conflicted
+++ resolved
@@ -3,11 +3,7 @@
     "access": "public"
   },
   "name": "open-next",
-<<<<<<< HEAD
-  "version": "3.0.0-rc.15",
-=======
   "version": "2.3.9",
->>>>>>> 826a37ed
   "bin": {
     "open-next": "./dist/index.js"
   },
