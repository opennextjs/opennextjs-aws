--- conflicted
+++ resolved
@@ -24,11 +24,7 @@
     "@vercel/build-utils": "^5.7.0",
     "@vercel/next": "^3.3.2",
     "esbuild": "^0.15.18",
-<<<<<<< HEAD
-    "node-fetch": "^3.3.0",
-=======
     "serverless-http": "^3.1.0",
->>>>>>> 0adc60b6
     "yargs": "^17.6.2"
   },
   "devDependencies": {
