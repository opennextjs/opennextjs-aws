--- conflicted
+++ resolved
@@ -109,16 +109,11 @@
         specifier: ^1.0.1
         version: 1.0.1
       esbuild:
-<<<<<<< HEAD
         specifier: ^0.18.18
         version: 0.18.20
-=======
-        specifier: ^0.15.18
-        version: 0.15.18
       path-to-regexp:
         specifier: ^6.2.1
         version: 6.2.1
->>>>>>> 1fc4ec5b
       promise.series:
         specifier: ^0.2.0
         version: 0.2.0
